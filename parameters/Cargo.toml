--- conflicted
+++ resolved
@@ -12,16 +12,10 @@
 edition = "2018"
 
 [dependencies]
-<<<<<<< HEAD
-snarkos-algorithms = { path = "../algorithms", version = "0.8.0" }
-snarkos-errors = { path = "../errors", version = "0.8.0" }
-snarkos-models = { path = "../models", version = "0.8.0" }
-snarkos-utilities = { path = "../utilities", version = "0.8.0" }
-=======
 snarkos-algorithms = { path = "../algorithms", version = "0.8.0", default-features = false }
 snarkos-errors = { path = "../errors", version = "0.8.0", default-features = false }
 snarkos-models = { path = "../models", version = "0.8.0", default-features = false }
->>>>>>> 11c728d0
+snarkos-utilities = { path = "../utilities", version = "0.8.0", default-features = false }
 
 curl = { version = "0.4.29", optional = true }
 hex = { version = "0.4.2" }
@@ -35,16 +29,12 @@
 snarkos-posw = { path = "../posw", version = "0.8.0" }
 snarkos-storage = { path = "../storage", version = "0.8.0" }
 
-<<<<<<< HEAD
 chrono = { version = "0.4", features = ["serde"] }
+curl = { version = "0.4.29" }
 hex = { version = "0.4.2" }
 parking_lot = { version = "0.10.0" }
-rand = { version = "0.7" }
-=======
-curl = { version = "0.4.29" }
 rand = { version = "0.7" }
 
 [features]
 default = [ "remote", "snarkos-algorithms/default", "snarkos-errors/default", "snarkos-models/default" ]
-remote = [ "curl", "snarkos-errors/remote" ]
->>>>>>> 11c728d0
+remote = [ "curl", "snarkos-errors/remote" ]